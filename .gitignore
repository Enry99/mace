--- conflicted
+++ resolved
@@ -16,21 +16,14 @@
 # IDE
 .idea/
 .vscode/
-<<<<<<< HEAD
 *.txt
 *.log
 
 # Distribution
 dist/
-*.model
-*.pt
-=======
-logs/MACE_run-5.log
-*.txt
 
 # Jupyter Notebook
 .ipynb_checkpoints
 
 # DS_Store
-.DS_Store
->>>>>>> 113b8391
+.DS_Store