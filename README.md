# <span style="font-size:larger;">MACE</span>

[![GitHub release](https://img.shields.io/github/release/ACEsuit/mace.svg)](https://GitHub.com/ACEsuit/mace/releases/)
[![Paper](https://img.shields.io/badge/Paper-NeurIPs2022-blue)](https://openreview.net/forum?id=YPpSngE-ZU)
[![License](https://img.shields.io/badge/License-MIT%202.0-blue.svg)](https://opensource.org/licenses/mit)
[![GitHub issues](https://img.shields.io/github/issues/ACEsuit/mace.svg)](https://GitHub.com/ACEsuit/mace/issues/)
[![Documentation Status](https://readthedocs.org/projects/mace/badge/)](https://mace-docs.readthedocs.io/en/latest/)

## Table of contents

- [MACE](#mace)
  - [Table of contents](#table-of-contents)
  - [About MACE](#about-mace)
  - [Documentation](#documentation)
  - [Installation](#installation)
    - [pip installation](#pip-installation)
    - [conda installation](#conda-installation)
    - [pip installation from source](#pip-installation-from-source)
  - [Usage](#usage)
    - [Training](#training)
    - [Evaluation](#evaluation)
  - [Tutorial](#tutorial)
  - [Weights and Biases for experiment tracking](#weights-and-biases-for-experiment-tracking)
  - [Pretrained Foundation Models](#pretrained-foundation-models)
    - [MACE-MP: Materials Project Force Fields](#mace-mp-materials-project-force-fields)
      - [Example usage in ASE](#example-usage-in-ase)
    - [MACE-OFF: Transferable Organic Force Fields](#mace-off-transferable-organic-force-fields)
      - [Example usage in ASE](#example-usage-in-ase-1)
    - [Finetuning foundation models](#finetuning-foundation-models)
  - [Development](#development)
  - [References](#references)
  - [Contact](#contact)
  - [License](#license)

## About MACE

MACE provides fast and accurate machine learning interatomic potentials with higher order equivariant message passing.

This repository contains the MACE reference implementation developed by
Ilyes Batatia, Gregor Simm, David Kovacs, and the group of Gabor Csanyi, and friends (see Contributors).

Also available:

- [MACE in JAX](https://github.com/ACEsuit/mace-jax), currently about 2x times faster at evaluation, but training is recommended in Pytorch for optimal performances.
- [MACE layers](https://github.com/ACEsuit/mace-layer) for constructing higher order equivariant graph neural networks for arbitrary 3D point clouds.

## Documentation

A partial documentation is available at: https://mace-docs.readthedocs.io

## Installation

Requirements:

- Python >= 3.7
<<<<<<< HEAD
- [PyTorch](https://pytorch.org/) >= 1.12 **(training with float64 is not supported with PyTorch 2.1)**. Use Pytorch 2.3 to support analytic derivatives of tensors such as polarization and polarizability. 
=======
- [PyTorch](https://pytorch.org/) >= 1.12 **(training with float64 is not supported with PyTorch 2.1 but is supported with 2.2 and later.)**.
>>>>>>> 6671b544

(for openMM, use Python = 3.9)

### pip installation
This is the recommended way to install MACE. 

**First, make sure to install PyTorch.** Please refer to the [official PyTorch installation](https://pytorch.org/get-started/locally/) for the installation instructions. Select the appropriate options for your system. For GPU installation, make sure to select pip + the appropriate CUDA version for your system. For recent GPUs, the latest cuda version is usually the best choice.

To install via `pip`, follow the steps below:

```sh
pip install --upgrade pip
pip install mace-torch
```

For CPU or MPS (Apple Silicon) installation, use `pip install torch torchvision torchaudio` instead.

### conda installation from source

To install from source using `conda`, follow the steps below:
```sh
# Create a virtual environment and activate it
conda create --name mace_env
conda activate mace_env

# Install PyTorch
conda install pytorch torchvision torchaudio pytorch-cuda=11.6 -c pytorch -c nvidia

# (optional) Install MACE's dependencies from Conda as well
conda install numpy scipy matplotlib ase opt_einsum prettytable pandas e3nn

# Clone and install MACE (and all required packages)
git clone https://github.com/ACEsuit/mace.git
pip install ./mace
```
For the Pytorch version, use the appropriate version for your CUDA version.
### pip installation from source

To install via `pip`, follow the steps below:

```sh
# Create a virtual environment and activate it
python -m venv mace-venv
source mace-venv/bin/activate

# Install PyTorch (for example, for CUDA 11.6 [cu116])
pip3 install torch==2.0.1 torchvision==0.15.2 torchaudio==2.0.2 --index-url https://download.pytorch.org/whl/cu118

# Clone and install MACE (and all required packages)
git clone https://github.com/ACEsuit/mace.git
pip install ./mace
```

**Note:** The homonymous package on [PyPI](https://pypi.org/project/MACE/) has nothing to do with this one.

## Usage

### Training

To train a MACE model, you can use the `mace_run_train` script, which should be in the usual place that pip places binaries (or you can explicitly run `python3 <path_to_cloned_dir>/mace/cli/run_train.py`)

```sh
mace_run_train \
    --name="MACE_model" \
    --train_file="train.xyz" \
    --valid_fraction=0.05 \
    --test_file="test.xyz" \
    --config_type_weights='{"Default":1.0}' \
    --E0s='{1:-13.663181292231226, 6:-1029.2809654211628, 7:-1484.1187695035828, 8:-2042.0330099956639}' \
    --model="MACE" \
    --hidden_irreps='128x0e + 128x1o' \
    --r_max=5.0 \
    --batch_size=10 \
    --max_num_epochs=1500 \
    --swa \
    --start_swa=1200 \
    --ema \
    --ema_decay=0.99 \
    --amsgrad \
    --restart_latest \
    --device=cuda \
```

To give a specific validation set, use the argument `--valid_file`. To set a larger batch size for evaluating the validation set, specify `--valid_batch_size`.

To control the model's size, you need to change `--hidden_irreps`. For most applications, the recommended default model size is `--hidden_irreps='256x0e'` (meaning 256 invariant messages) or `--hidden_irreps='128x0e + 128x1o'`. If the model is not accurate enough, you can include higher order features, e.g., `128x0e + 128x1o + 128x2e`, or increase the number of channels to `256`. It is also possible to specify the model using the     `--num_channels=128` and `--max_L=1`keys. 

It is usually preferred to add the isolated atoms to the training set, rather than reading in their energies through the command line like in the example above. To label them in the training set, set `config_type=IsolatedAtom` in their info fields. If you prefer not to use or do not know the energies of the isolated atoms, you can use the option `--E0s="average"` which estimates the atomic energies using least squares regression.

If the keyword `--swa` is enabled, the energy weight of the loss is increased for the last ~20% of the training epochs (from `--start_swa` epochs). This setting usually helps lower the energy errors.

The precision can be changed using the keyword `--default_dtype`, the default is `float64` but `float32` gives a significant speed-up (usually a factor of x2 in training).

The keywords `--batch_size` and `--max_num_epochs` should be adapted based on the size of the training set. The batch size should be increased when the number of training data increases, and the number of epochs should be decreased. An heuristic for initial settings, is to consider the number of gradient update constant to 200 000, which can be computed as $\text{max-num-epochs}*\frac{\text{num-configs-training}}{\text{batch-size}}$.

The code can handle training set with heterogeneous labels, for example containing both bulk structures with stress and isolated molecules. In this example, to make the code ignore stress on molecules, append to your molecules configuration a `config_stress_weight = 0.0`.

#### Apple Silicon GPU acceleration

To use Apple Silicon GPU acceleration make sure to install the latest PyTorch version and specify `--device=mps`.

#### Multi-GPU training

For multi-GPU training, use the `--distributed` flag. This will use PyTorch's DistributedDataParallel module to train the model on multiple GPUs. Combine with on-line data loading for large datasets (see below). An example slurm script can be found in `mace/scripts/distributed_example.sbatch`.

#### YAML configuration

Option to parse all or some arguments using a YAML is available. For example, to train a model using the arguments above, you can create a YAML file `your_configs.yaml` with the following content:

```yaml
name: nacl
seed: 2024
train_file: train.xyz
swa: yes
start_swa: 1200
max_num_epochs: 1500
device: cpu
test_file: test.xyz
E0s:
  41: -1029.2809654211628
  38: -1484.1187695035828
  8: -2042.0330099956639
config_type_weights:
  Default: 1.0

```
And append to the command line `--config="your_configs.yaml"`. Any argument specified in the command line will overwrite the one in the YAML file.

### Evaluation

To evaluate your MACE model on an XYZ file, run the `mace_eval_configs`:

```sh
mace_eval_configs \
    --configs="your_configs.xyz" \
    --model="your_model.model" \
    --output="./your_output.xyz"
```

## Tutorial

You can run our [Colab tutorial](https://colab.research.google.com/drive/1D6EtMUjQPey_GkuxUAbPgld6_9ibIa-V?authuser=1#scrollTo=Z10787RE1N8T) to quickly get started with MACE.

We also have a more detailed user and developer tutorial at https://github.com/ilyes319/mace-tutorials

## On-line data loading for large datasets

If you have a large dataset that might not fit into the GPU memory it is recommended to preprocess the data on a CPU and use on-line dataloading for training the model. To preprocess your dataset specified as an xyz file run the `preprocess_data.py` script. An example is given here:

```sh
mkdir processed_data
python ./mace/scripts/preprocess_data.py \
    --train_file="/path/to/train_large.xyz" \
    --valid_fraction=0.05 \
    --test_file="/path/to/test_large.xyz" \
    --atomic_numbers="[1, 6, 7, 8, 9, 15, 16, 17, 35, 53]" \
    --r_max=4.5 \
    --h5_prefix="processed_data/" \
    --compute_statistics \
    --E0s="average" \
    --seed=123 \
```

To see all options and a little description of them run `python ./mace/scripts/preprocess_data.py --help` . The script will create a number of HDF5 files in the `processed_data` folder which can be used for training. There will be one folder for training, one for validation and a separate one for each `config_type` in the test set. To train the model use the `run_train.py` script as follows:

```sh
python ./mace/scripts/run_train.py \
    --name="MACE_on_big_data" \
    --num_workers=16 \
    --train_file="./processed_data/train.h5" \
    --valid_file="./processed_data/valid.h5" \
    --test_dir="./processed_data" \
    --statistics_file="./processed_data/statistics.json" \
    --model="ScaleShiftMACE" \
    --num_interactions=2 \
    --num_channels=128 \
    --max_L=1 \
    --correlation=3 \
    --batch_size=32 \
    --valid_batch_size=32 \
    --max_num_epochs=100 \
    --swa \
    --start_swa=60 \
    --ema \
    --ema_decay=0.99 \
    --amsgrad \
    --error_table='PerAtomMAE' \
    --device=cuda \
    --seed=123 \
```

## Weights and Biases for experiment tracking

If you would like to use MACE with Weights and Biases to log your experiments simply install with

```sh
pip install ./mace[wandb]
```

And specify the necessary keyword arguments (`--wandb`, `--wandb_project`, `--wandb_entity`, `--wandb_name`, `--wandb_log_hypers`)


## Pretrained Foundation Models

### MACE-MP: Materials Project Force Fields

We have collaborated with the Materials Project (MP) to train a universal MACE potential covering 89 elements on 1.6 M bulk crystals in the [MPTrj dataset](https://figshare.com/articles/dataset/23713842) selected from MP relaxation trajectories.
The models are releaed on GitHub at https://github.com/ACEsuit/mace-mp.
If you use them please cite [our paper](https://arxiv.org/abs/2401.00096) which also contains an large range of example applications and benchmarks.

> [!CAUTION]
> The MACE-MP models are trained on MPTrj raw DFT energies from VASP outputs, and are not directly comparable to the MP's DFT energies or CHGNet's energies, which have been applied MP2020Compatibility corrections for some transition metal oxides, fluorides (GGA/GGA+U mixing corrections), and 14 anions species (anion corrections). For more details, please refer to the [MP Documentation](https://docs.materialsproject.org/methodology/materials-methodology/thermodynamic-stability/thermodynamic-stability/anion-and-gga-gga+u-mixing) and [MP2020Compatibility.yaml](https://github.com/materialsproject/pymatgen/blob/master/pymatgen/entries/MP2020Compatibility.yaml).

#### Example usage in ASE
```py
from mace.calculators import mace_mp
from ase import build

atoms = build.molecule('H2O')
calc = mace_mp(model="medium", dispersion=False, default_dtype="float32", device='cuda')
atoms.calc = calc
print(atoms.get_potential_energy())
```

### MACE-OFF: Transferable Organic Force Fields

There is a series (small, medium, large) transferable organic force fields. These can be used for the simulation of organic molecules, crystals and molecular liquids, or as a starting point for fine-tuning on a new dataset. The models are released under the [ASL license](https://github.com/gabor1/ASL).
The models are releaed on GitHub at https://github.com/ACEsuit/mace-off.
If you use them please cite [our paper](https://arxiv.org/abs/2312.15211) which also contains detailed benchmarks and example applications.

#### Example usage in ASE
```py
from mace.calculators import mace_off
from ase import build

atoms = build.molecule('H2O')
calc = mace_off(model="medium", device='cuda')
atoms.calc = calc
print(atoms.get_potential_energy())
```

### Finetuning foundation models

To finetune one of the mace-mp-0 foundation model, you can use the `mace_run_train` script with the extra argument `--foundation_model=model_type`. For example to finetune the small model on a new dataset, you can use:

```sh
mace_run_train \
  --name="MACE" \
  --foundation_model="small" \
  --train_file="train.xyz" \
  --valid_fraction=0.05 \
  --test_file="test.xyz" \
  --energy_weight=1.0 \
  --forces_weight=1.0 \
  --E0s="average" \
  --lr=0.01 \
  --scaling="rms_forces_scaling" \
  --batch_size=2 \
  --max_num_epochs=6 \
  --ema \
  --ema_decay=0.99 \
  --amsgrad \
  --default_dtype="float32" \
  --device=cuda \
  --seed=3 
```
Other options are "medium" and "large", or the path to a foundation model. 
If you want to finetune another model, the model will be loaded from the path provided `--foundation_model=$path_model`, but you will need to provide the full set of hyperparameters (hidden irreps, r_max, etc.) matching the model.

## Development

This project uses [pre-commit](https://pre-commit.com/) to execute code formatting and linting on commit.
We also use `black`, `isort`, `pylint`, and `mypy`.
We recommend setting up your development environment by installing the `dev` packages
into your python environment:
```bash
pip install -e ".[dev]"
pre-commit install
```
The second line will initialise `pre-commit` to automaticaly run code checks on commit.
We have CI set up to check this, but we _highly_ recommend that you run those commands
before you commit (and push) to avoid accidentally committing bad code.

We are happy to accept pull requests under an [MIT license](https://choosealicense.com/licenses/mit/). Please copy/paste the license text as a comment into your pull request.

## References

If you use this code, please cite our papers:

```text
@inproceedings{Batatia2022mace,
  title={{MACE}: Higher Order Equivariant Message Passing Neural Networks for Fast and Accurate Force Fields},
  author={Ilyes Batatia and David Peter Kovacs and Gregor N. C. Simm and Christoph Ortner and Gabor Csanyi},
  booktitle={Advances in Neural Information Processing Systems},
  editor={Alice H. Oh and Alekh Agarwal and Danielle Belgrave and Kyunghyun Cho},
  year={2022},
  url={https://openreview.net/forum?id=YPpSngE-ZU}
}

@misc{Batatia2022Design,
  title = {The Design Space of E(3)-Equivariant Atom-Centered Interatomic Potentials},
  author = {Batatia, Ilyes and Batzner, Simon and Kov{\'a}cs, D{\'a}vid P{\'e}ter and Musaelian, Albert and Simm, Gregor N. C. and Drautz, Ralf and Ortner, Christoph and Kozinsky, Boris and Cs{\'a}nyi, G{\'a}bor},
  year = {2022},
  number = {arXiv:2205.06643},
  eprint = {2205.06643},
  eprinttype = {arxiv},
  doi = {10.48550/arXiv.2205.06643},
  archiveprefix = {arXiv}
 }
```

## Contact

If you have any questions, please contact us at ilyes.batatia@ens-paris-saclay.fr.

For bugs or feature requests, please use [GitHub Issues](https://github.com/ACEsuit/mace/issues).

## License

MACE is published and distributed under the [MIT License](MIT.md).<|MERGE_RESOLUTION|>--- conflicted
+++ resolved
@@ -53,11 +53,7 @@
 Requirements:
 
 - Python >= 3.7
-<<<<<<< HEAD
-- [PyTorch](https://pytorch.org/) >= 1.12 **(training with float64 is not supported with PyTorch 2.1)**. Use Pytorch 2.3 to support analytic derivatives of tensors such as polarization and polarizability. 
-=======
 - [PyTorch](https://pytorch.org/) >= 1.12 **(training with float64 is not supported with PyTorch 2.1 but is supported with 2.2 and later.)**.
->>>>>>> 6671b544
 
 (for openMM, use Python = 3.9)
 
