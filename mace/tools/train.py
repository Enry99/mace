--- conflicted
+++ resolved
@@ -114,11 +114,7 @@
     model: torch.nn.Module,
     loss_fn: torch.nn.Module,
     train_loader: DataLoader,
-<<<<<<< HEAD
     valid_loaders: Dict[str, DataLoader],
-=======
-    valid_loader: Dict[str, DataLoader],
->>>>>>> 06305cb7
     optimizer: torch.optim.Optimizer,
     lr_scheduler: torch.optim.lr_scheduler.ExponentialLR,
     start_epoch: int,
@@ -153,31 +149,20 @@
     logging.info("Started training")
     epoch = start_epoch
 
-<<<<<<< HEAD
     # log validation loss before _any_ training
     valid_loss = 0.0
     for valid_loader_name, valid_loader in valid_loaders.items():
         valid_loss_theory, eval_metrics = evaluate(
-=======
-    # # log validation loss before _any_ training
-    param_context = ema.average_parameters() if ema is not None else nullcontext()
-    with param_context:
-        valid_loss, eval_metrics = evaluate(
->>>>>>> 06305cb7
             model=model,
             loss_fn=loss_fn,
             data_loader=valid_loader,
             output_args=output_args,
             device=device,
         )
-<<<<<<< HEAD
         valid_loss += valid_loss_theory
         valid_err_log(
             valid_loss, eval_metrics, logger, log_errors, None, valid_loader_name
         )
-=======
-        valid_err_log(valid_loss, eval_metrics, logger, log_errors, None)
->>>>>>> 06305cb7
 
     while epoch < max_num_epochs:
         # LR scheduler and SWA update
@@ -227,7 +212,6 @@
                 ema.average_parameters() if ema is not None else nullcontext()
             )
             with param_context:
-<<<<<<< HEAD
                 valid_loss = 0.0
                 wandb_log_dict = {}
                 for valid_loader_name, valid_loader in valid_loaders.items():
@@ -256,30 +240,6 @@
                         }
 
             if log_wandb:
-=======
-                valid_loss, eval_metrics = evaluate(
-                    model=model_to_evaluate,
-                    loss_fn=loss_fn,
-                    data_loader=valid_loader,
-                    output_args=output_args,
-                    device=device,
-                )
-                valid_err_log(
-                    valid_loss,
-                    eval_metrics,
-                    logger,
-                    log_errors,
-                    epoch,
-                )
-
-            if log_wandb:
-                wandb_log_dict = {
-                    "epoch": epoch,
-                    "valid_loss": valid_loss,
-                    "valid_rmse_e_per_atom": eval_metrics["rmse_e_per_atom"],
-                    "valid_rmse_f": eval_metrics["rmse_f"],
-                }
->>>>>>> 06305cb7
                 wandb.log(wandb_log_dict)
 
             if valid_loss >= lowest_loss:
@@ -287,17 +247,6 @@
                 if patience_counter >= patience and epoch < swa.start:
                     logging.info(
                         f"Stopping optimization after {patience_counter} epochs without improvement and starting swa"
-<<<<<<< HEAD
-                    )
-                    epoch = swa.start
-                elif patience_counter >= patience and epoch >= swa.start:
-                    logging.info(
-                        f"Stopping optimization after {patience_counter} epochs without improvement"
-                    )
-                    break
-                if ema is not None:
-                    with ema.average_parameters():
-=======
                     )
                     epoch = swa.start
                 elif patience_counter >= patience and epoch >= swa.start:
@@ -310,15 +259,11 @@
                         ema.average_parameters() if ema is not None else nullcontext()
                     )
                     with param_context:
->>>>>>> 06305cb7
                         checkpoint_handler.save(
                             state=CheckpointState(model, optimizer, lr_scheduler),
                             epochs=epoch,
                             keep_last=True,
                         )
-<<<<<<< HEAD
-                else:
-=======
             else:
                 lowest_loss = valid_loss
                 patience_counter = 0
@@ -326,34 +271,12 @@
                     ema.average_parameters() if ema is not None else nullcontext()
                 )
                 with param_context:
->>>>>>> 06305cb7
-                    checkpoint_handler.save(
-                        state=CheckpointState(model, optimizer, lr_scheduler),
-                        epochs=epoch,
-                        keep_last=True,
-                    )
-<<<<<<< HEAD
-            else:
-                lowest_loss = valid_loss
-                patience_counter = 0
-                if ema is not None:
-                    with ema.average_parameters():
-                        checkpoint_handler.save(
-                            state=CheckpointState(model, optimizer, lr_scheduler),
-                            epochs=epoch,
-                            keep_last=keep_last,
-                        )
-                        # keep_last = False
-                else:
                     checkpoint_handler.save(
                         state=CheckpointState(model, optimizer, lr_scheduler),
                         epochs=epoch,
                         keep_last=keep_last,
                     )
-                # keep_last = False
-=======
                     keep_last = False or save_all_checkpoints
->>>>>>> 06305cb7
         if distributed:
             torch.distributed.barrier()
         epoch += 1
