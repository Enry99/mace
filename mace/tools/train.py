###########################################################################################
# Training script
# Authors: Ilyes Batatia, Gregor Simm, David Kovacs
# This program is distributed under the ASL License (see ASL.md)
###########################################################################################

import dataclasses
import logging
import time
from typing import Any, Dict, Optional, Tuple

import numpy as np
import torch
from torch.optim.swa_utils import SWALR, AveragedModel
from torch.utils.data import DataLoader
from torch_ema import ExponentialMovingAverage

from . import torch_geometric
from .checkpoint import CheckpointHandler, CheckpointState
from .torch_tools import tensor_dict_to_device, to_numpy
from .utils import (
    MetricsLogger,
    compute_mae,
    compute_q95,
    compute_rel_mae,
    compute_rel_rmse,
    compute_rmse,
)


@dataclasses.dataclass
class SWAContainer:
    model: AveragedModel
    scheduler: SWALR
    start: int
    loss_fn: torch.nn.Module


def train(
    model: torch.nn.Module,
    loss_fn: torch.nn.Module,
    train_loader: DataLoader,
    valid_loader: DataLoader,
    optimizer: torch.optim.Optimizer,
    lr_scheduler: torch.optim.lr_scheduler.ExponentialLR,
    start_epoch: int,
    max_num_epochs: int,
    patience: int,
    checkpoint_handler: CheckpointHandler,
    logger: MetricsLogger,
    eval_interval: int,
    output_args: Dict[str, bool],
    device: torch.device,
    log_errors: str,
    swa: Optional[SWAContainer] = None,
    ema: Optional[ExponentialMovingAverage] = None,
    max_grad_norm: Optional[float] = 10.0,
):
    lowest_loss = np.inf
    patience_counter = 0
    swa_start = True

    if max_grad_norm is not None:
        logging.info(f"Using gradient clipping with tolerance={max_grad_norm:.3f}")
    logging.info("Started training")
    for epoch in range(start_epoch, max_num_epochs):
        # Train
        for batch in train_loader:
            _, opt_metrics = take_step(
                model=model,
                loss_fn=loss_fn,
                batch=batch,
                optimizer=optimizer,
                ema=ema,
                output_args=output_args,
                max_grad_norm=max_grad_norm,
                device=device,
            )
            opt_metrics["mode"] = "opt"
            opt_metrics["epoch"] = epoch
            logger.log(opt_metrics)

        # Validate
        if epoch % eval_interval == 0:
            if ema is not None:
                with ema.average_parameters():
                    valid_loss, eval_metrics = evaluate(
                        model=model,
                        loss_fn=loss_fn,
                        data_loader=valid_loader,
                        output_args=output_args,
                        device=device,
                    )
            else:
                valid_loss, eval_metrics = evaluate(
                    model=model,
                    loss_fn=loss_fn,
                    data_loader=valid_loader,
                    output_args=output_args,
                    device=device,
                )
            eval_metrics["mode"] = "eval"
            eval_metrics["epoch"] = epoch
            logger.log(eval_metrics)
            if log_errors == "PerAtomRMSE":
                error_e = eval_metrics["rmse_e_per_atom"] * 1e3
                error_f = eval_metrics["rmse_f"] * 1e3
                logging.info(
                    f"Epoch {epoch}: loss={valid_loss:.4f}, RMSE_E_per_atom={error_e:.1f} meV, RMSE_F={error_f:.1f} meV / A"
                )
            elif (
                log_errors == "PerAtomRMSEstressvirials"
                and eval_metrics["rmse_stress_per_atom"] is not None
            ):
                error_e = eval_metrics["rmse_e_per_atom"] * 1e3
                error_f = eval_metrics["rmse_f"] * 1e3
                error_stress = eval_metrics["rmse_stress_per_atom"] * 1e3
                logging.info(
                    f"Epoch {epoch}: loss={valid_loss:.4f}, RMSE_E_per_atom={error_e:.1f} meV, RMSE_F={error_f:.1f} meV / A, RMSE_stress_per_atom={error_stress:.1f} meV / A"
                )
            elif (
                log_errors == "PerAtomRMSEstressvirials"
                and eval_metrics["rmse_virials_per_atom"] is not None
            ):
                error_e = eval_metrics["rmse_e_per_atom"] * 1e3
                error_f = eval_metrics["rmse_f"] * 1e3
                error_virials = eval_metrics["rmse_virials_per_atom"] * 1e3
                logging.info(
                    f"Epoch {epoch}: loss={valid_loss:.4f}, RMSE_E_per_atom={error_e:.1f} meV, RMSE_F={error_f:.1f} meV / A, RMSE_virials_per_atom={error_virials:.1f} meV / A"
                )
            elif log_errors == "TotalRMSE":
                error_e = eval_metrics["rmse_e"] * 1e3
                error_f = eval_metrics["rmse_f"] * 1e3
                logging.info(
                    f"Epoch {epoch}: loss={valid_loss:.4f}, RMSE_E={error_e:.1f} meV, RMSE_F={error_f:.1f} meV / A"
                )
            elif log_errors == "PerAtomMAE":
                error_e = eval_metrics["mae_e_per_atom"] * 1e3
                error_f = eval_metrics["mae_f"] * 1e3
                logging.info(
                    f"Epoch {epoch}: loss={valid_loss:.4f}, MAE_E_per_atom={error_e:.1f} meV, MAE_F={error_f:.1f} meV / A"
                )
            elif log_errors == "TotalMAE":
                error_e = eval_metrics["mae_e"] * 1e3
                error_f = eval_metrics["mae_f"] * 1e3
                logging.info(
                    f"Epoch {epoch}: loss={valid_loss:.4f}, MAE_E={error_e:.1f} meV, MAE_F={error_f:.1f} meV / A"
                )
            elif log_errors == "DipoleRMSE":
                error_mu = eval_metrics["rmse_mu_per_atom"] * 1e3
                logging.info(
                    f"Epoch {epoch}: loss={valid_loss:.4f}, RMSE_MU_per_atom={error_mu:.2f} mDebye"
                )
            if valid_loss >= lowest_loss:
                patience_counter += 1
                if patience_counter >= patience:
                    logging.info(
                        f"Stopping optimization after {patience_counter} epochs without improvement"
                    )
                    break
            else:
                lowest_loss = valid_loss
                patience_counter = 0
                if ema is not None:
                    with ema.average_parameters():
                        checkpoint_handler.save(
                            state=CheckpointState(model, optimizer, lr_scheduler),
                            epochs=epoch,
                        )
                else:
                    checkpoint_handler.save(
                        state=CheckpointState(model, optimizer, lr_scheduler),
                        epochs=epoch,
                    )

        # LR scheduler and SWA update
        if swa is None or epoch < swa.start:
            lr_scheduler.step(valid_loss)  # Can break if exponential LR, TODO fix that!
        else:
            if swa_start:
                logging.info("Changing loss based on SWA")
                swa_start = False
            loss_fn = swa.loss_fn
            swa.model.update_parameters(model)
            swa.scheduler.step()

    logging.info("Training complete")


def take_step(
    model: torch.nn.Module,
    loss_fn: torch.nn.Module,
    batch: torch_geometric.batch.Batch,
    optimizer: torch.optim.Optimizer,
    ema: Optional[ExponentialMovingAverage],
    output_args: Dict[str, bool],
    max_grad_norm: Optional[float],
    device: torch.device,
) -> Tuple[float, Dict[str, Any]]:

    start_time = time.time()
    batch = batch.to(device)
    optimizer.zero_grad()
    output = model(
        batch,
        training=True,
        compute_force=output_args["forces"],
        compute_virials=output_args["virials"],
        compute_stress=output_args["stress"],
    )
    loss = loss_fn(pred=output, ref=batch)
    loss.backward()
    if max_grad_norm is not None:
        torch.nn.utils.clip_grad_norm_(model.parameters(), max_norm=max_grad_norm)
    optimizer.step()

    if ema is not None:
        ema.update()

    loss_dict = {
        "loss": to_numpy(loss),
        "time": time.time() - start_time,
    }

    return loss, loss_dict


def evaluate(
    model: torch.nn.Module,
    loss_fn: torch.nn.Module,
    data_loader: DataLoader,
    output_args: Dict[str, bool],
    device: torch.device,
) -> Tuple[float, Dict[str, Any]]:
    total_loss = 0.0
    E_computed = False
    delta_es_list = []
    delta_es_per_atom_list = []
    delta_fs_list = []
    Fs_computed = False
    fs_list = []
<<<<<<< HEAD
    delta_stress_list = []
    delta_virials_list = []
    delta_stress_per_atom_list = []
    delta_virials_per_atom_list = []
    batch = None  # for pylint
=======
    Mus_computed = False
    delta_mus_list = []
    delta_mus_per_atom_list = []
    mus_list = []
>>>>>>> 2bed67a6

    start_time = time.time()
    for batch in data_loader:
        batch = batch.to(device)
        output = model(
            batch,
            training=False,
            compute_force=output_args["forces"],
            compute_virials=output_args["virials"],
            compute_stress=output_args["stress"],
        )
        batch = batch.cpu()
        output = tensor_dict_to_device(output, device=torch.device("cpu"))

        loss = loss_fn(pred=output, ref=batch)
        total_loss += to_numpy(loss).item()

<<<<<<< HEAD
        if output["energy"] is not None:
=======
        if "energy" in output.keys():
            E_computed = True
>>>>>>> 2bed67a6
            delta_es_list.append(batch.energy - output["energy"])
            delta_es_per_atom_list.append(
                (batch.energy - output["energy"]) / (batch.ptr[1:] - batch.ptr[:-1])
            )
<<<<<<< HEAD
        if output["forces"] is not None:
            delta_fs_list.append(batch.forces - output["forces"])
            fs_list.append(batch.forces)
        if output["stress"] is not None and batch.stress is not None:
            delta_stress_list.append(batch.stress - output["stress"])
            delta_stress_per_atom_list.append(
                (batch.stress - output["stress"])
                / (batch.ptr[1:] - batch.ptr[:-1]).view(-1, 1, 1)
            )
        if output["virials"] is not None and batch.virials is not None:
            delta_virials_list.append(batch.virials - output["virials"])
            delta_virials_per_atom_list.append(
                (batch.virials - output["virials"])
                / (batch.ptr[1:] - batch.ptr[:-1]).view(-1, 1, 1)
            )

    avg_loss = total_loss / len(data_loader)

    delta_es = (
        to_numpy(torch.cat(delta_es_list, dim=0))
        if output["energy"] is not None
        else None
    )
    delta_es_per_atom = (
        to_numpy(torch.cat(delta_es_per_atom_list, dim=0))
        if output["energy"] is not None
        else None
    )
    delta_fs = (
        to_numpy(torch.cat(delta_fs_list, dim=0))
        if output["forces"] is not None
        else None
    )
    fs = to_numpy(torch.cat(fs_list, dim=0)) if output["forces"] is not None else None
    delta_stress = (
        to_numpy(torch.cat(delta_stress_list, dim=0))
        if output["stress"] is not None and batch.stress is not None
        else None
    )
    delta_stress_per_atom = (
        to_numpy(torch.cat(delta_stress_per_atom_list, dim=0))
        if output["stress"] is not None and batch.stress is not None
        else None
    )
    delta_virials = (
        to_numpy(torch.cat(delta_virials_list, dim=0))
        if output["virials"] is not None and batch.virials is not None
        else None
    )
    delta_virials_per_atom = (
        to_numpy(torch.cat(delta_virials_per_atom_list, dim=0))
        if output["virials"] is not None and batch.virials is not None
        else None
    )

    aux = {
        "loss": avg_loss,
        # Mean absolute error
        "mae_e": compute_mae(delta_es) if delta_es is not None else None,
        "mae_e_per_atom": compute_mae(delta_es_per_atom)
        if delta_es_per_atom is not None
        else None,
        "mae_f": compute_mae(delta_fs) if delta_fs is not None else None,
        "rel_mae_f": compute_rel_mae(delta_fs, fs) if delta_fs is not None else None,
        "mae_stress": compute_mae(delta_stress) if delta_stress is not None else None,
        "mae_virials": compute_mae(delta_virials)
        if delta_virials is not None
        else None,
        # Root-mean-square error
        "rmse_e": compute_rmse(delta_es) if delta_es is not None else None,
        "rmse_e_per_atom": compute_rmse(delta_es_per_atom)
        if delta_es_per_atom is not None
        else None,
        "rmse_f": compute_rmse(delta_fs) if delta_fs is not None else None,
        "rel_rmse_f": compute_rel_rmse(delta_fs, fs) if delta_fs is not None else None,
        "rmse_stress": compute_rmse(delta_stress) if delta_stress is not None else None,
        "rmse_virials": compute_rmse(delta_virials)
        if delta_virials is not None
        else None,
        "rmse_stress_per_atom": compute_rmse(delta_stress_per_atom)
        if delta_stress_per_atom is not None
        else None,
        "rmse_virials_per_atom": compute_rmse(delta_virials_per_atom)
        if delta_virials_per_atom is not None
        else None,
        # Q_95
        "q95_e": compute_q95(delta_es) if delta_es is not None else None,
        "q95_f": compute_q95(delta_fs) if delta_fs is not None else None,
        "q95_stress": compute_q95(delta_stress) if delta_stress is not None else None,
        "q95_virials": compute_q95(delta_virials)
        if delta_virials is not None
        else None,
        # Time
        "time": time.time() - start_time,
=======
        if "forces" in output.keys():
            Fs_computed = True
            delta_fs_list.append(batch.forces - output["forces"])
            fs_list.append(batch.forces)
        if "dipole" in output.keys():
            Mus_computed = True
            delta_mus_list.append(batch.dipole - output["dipole"])
            delta_mus_per_atom_list.append(
                (batch.dipole - output["dipole"]) / (batch.ptr[1:] - batch.ptr[:-1]).unsqueeze(-1)
            )
            mus_list.append(batch.dipole)

    avg_loss = total_loss / len(data_loader)

    aux = {
        "loss": avg_loss,
>>>>>>> 2bed67a6
    }
    if E_computed:
        delta_es = to_numpy(torch.cat(delta_es_list, dim=0))
        delta_es_per_atom = to_numpy(torch.cat(delta_es_per_atom_list, dim=0))
        aux["mae_e"] = compute_mae(delta_es)
        aux["mae_e_per_atom"] = compute_mae(delta_es_per_atom)
        aux["rmse_e"] = compute_rmse(delta_es)
        aux["rmse_e_per_atom"] = compute_rmse(delta_es_per_atom)
        aux["q95_e"] = compute_q95(delta_es)
    if Fs_computed:
        delta_fs = to_numpy(torch.cat(delta_fs_list, dim=0))
        fs = to_numpy(torch.cat(fs_list, dim=0))
        aux["mae_f"] = compute_mae(delta_fs)
        aux["rel_mae_f"] = compute_rel_mae(delta_fs, fs)
        aux["rmse_f"] = compute_rmse(delta_fs)
        aux["rel_rmse_f"] = compute_rel_rmse(delta_fs, fs)
        aux["q95_f"] = compute_q95(delta_fs)
    if Mus_computed:
        delta_mus = to_numpy(torch.cat(delta_mus_list, dim=0))
        delta_mus_per_atom = to_numpy(torch.cat(delta_mus_per_atom_list, dim=0))
        mus = to_numpy(torch.cat(mus_list, dim=0))
        aux["mae_mu"] = compute_mae(delta_mus)
        aux["mae_mu_per_atom"] = compute_mae(delta_mus_per_atom)
        aux["rel_mae_mu"] = compute_rel_mae(delta_mus, mus)
        aux["rmse_mu"] = compute_rmse(delta_mus)
        aux["rmse_mu_per_atom"] = compute_rmse(delta_mus_per_atom)
        aux["rel_rmse_mu"] = compute_rel_rmse(delta_mus, mus)
        aux["q95_mu"] = compute_q95(delta_mus)

    aux["time"] = time.time() - start_time

    return avg_loss, aux<|MERGE_RESOLUTION|>--- conflicted
+++ resolved
@@ -239,18 +239,17 @@
     delta_fs_list = []
     Fs_computed = False
     fs_list = []
-<<<<<<< HEAD
+    stress_computed = False
     delta_stress_list = []
+    delta_stress_per_atom_list = []
+    virials_computed = False
     delta_virials_list = []
-    delta_stress_per_atom_list = []
     delta_virials_per_atom_list = []
-    batch = None  # for pylint
-=======
     Mus_computed = False
     delta_mus_list = []
     delta_mus_per_atom_list = []
     mus_list = []
->>>>>>> 2bed67a6
+    batch = None  # for pylint
 
     start_time = time.time()
     for batch in data_loader:
@@ -268,121 +267,36 @@
         loss = loss_fn(pred=output, ref=batch)
         total_loss += to_numpy(loss).item()
 
-<<<<<<< HEAD
-        if output["energy"] is not None:
-=======
         if "energy" in output.keys():
             E_computed = True
->>>>>>> 2bed67a6
             delta_es_list.append(batch.energy - output["energy"])
             delta_es_per_atom_list.append(
                 (batch.energy - output["energy"]) / (batch.ptr[1:] - batch.ptr[:-1])
             )
-<<<<<<< HEAD
-        if output["forces"] is not None:
+        if "forces" in output.keys():
+            Fs_computed = True
             delta_fs_list.append(batch.forces - output["forces"])
             fs_list.append(batch.forces)
-        if output["stress"] is not None and batch.stress is not None:
+        if "stress" in output.keys() and batch.stress is not None:
+            stress_computed = True
             delta_stress_list.append(batch.stress - output["stress"])
             delta_stress_per_atom_list.append(
                 (batch.stress - output["stress"])
                 / (batch.ptr[1:] - batch.ptr[:-1]).view(-1, 1, 1)
             )
-        if output["virials"] is not None and batch.virials is not None:
+        if "virials" in output.keys() and batch.virials is not None:
+            virials_computed = True
             delta_virials_list.append(batch.virials - output["virials"])
             delta_virials_per_atom_list.append(
                 (batch.virials - output["virials"])
                 / (batch.ptr[1:] - batch.ptr[:-1]).view(-1, 1, 1)
             )
-
-    avg_loss = total_loss / len(data_loader)
-
-    delta_es = (
-        to_numpy(torch.cat(delta_es_list, dim=0))
-        if output["energy"] is not None
-        else None
-    )
-    delta_es_per_atom = (
-        to_numpy(torch.cat(delta_es_per_atom_list, dim=0))
-        if output["energy"] is not None
-        else None
-    )
-    delta_fs = (
-        to_numpy(torch.cat(delta_fs_list, dim=0))
-        if output["forces"] is not None
-        else None
-    )
-    fs = to_numpy(torch.cat(fs_list, dim=0)) if output["forces"] is not None else None
-    delta_stress = (
-        to_numpy(torch.cat(delta_stress_list, dim=0))
-        if output["stress"] is not None and batch.stress is not None
-        else None
-    )
-    delta_stress_per_atom = (
-        to_numpy(torch.cat(delta_stress_per_atom_list, dim=0))
-        if output["stress"] is not None and batch.stress is not None
-        else None
-    )
-    delta_virials = (
-        to_numpy(torch.cat(delta_virials_list, dim=0))
-        if output["virials"] is not None and batch.virials is not None
-        else None
-    )
-    delta_virials_per_atom = (
-        to_numpy(torch.cat(delta_virials_per_atom_list, dim=0))
-        if output["virials"] is not None and batch.virials is not None
-        else None
-    )
-
-    aux = {
-        "loss": avg_loss,
-        # Mean absolute error
-        "mae_e": compute_mae(delta_es) if delta_es is not None else None,
-        "mae_e_per_atom": compute_mae(delta_es_per_atom)
-        if delta_es_per_atom is not None
-        else None,
-        "mae_f": compute_mae(delta_fs) if delta_fs is not None else None,
-        "rel_mae_f": compute_rel_mae(delta_fs, fs) if delta_fs is not None else None,
-        "mae_stress": compute_mae(delta_stress) if delta_stress is not None else None,
-        "mae_virials": compute_mae(delta_virials)
-        if delta_virials is not None
-        else None,
-        # Root-mean-square error
-        "rmse_e": compute_rmse(delta_es) if delta_es is not None else None,
-        "rmse_e_per_atom": compute_rmse(delta_es_per_atom)
-        if delta_es_per_atom is not None
-        else None,
-        "rmse_f": compute_rmse(delta_fs) if delta_fs is not None else None,
-        "rel_rmse_f": compute_rel_rmse(delta_fs, fs) if delta_fs is not None else None,
-        "rmse_stress": compute_rmse(delta_stress) if delta_stress is not None else None,
-        "rmse_virials": compute_rmse(delta_virials)
-        if delta_virials is not None
-        else None,
-        "rmse_stress_per_atom": compute_rmse(delta_stress_per_atom)
-        if delta_stress_per_atom is not None
-        else None,
-        "rmse_virials_per_atom": compute_rmse(delta_virials_per_atom)
-        if delta_virials_per_atom is not None
-        else None,
-        # Q_95
-        "q95_e": compute_q95(delta_es) if delta_es is not None else None,
-        "q95_f": compute_q95(delta_fs) if delta_fs is not None else None,
-        "q95_stress": compute_q95(delta_stress) if delta_stress is not None else None,
-        "q95_virials": compute_q95(delta_virials)
-        if delta_virials is not None
-        else None,
-        # Time
-        "time": time.time() - start_time,
-=======
-        if "forces" in output.keys():
-            Fs_computed = True
-            delta_fs_list.append(batch.forces - output["forces"])
-            fs_list.append(batch.forces)
-        if "dipole" in output.keys():
+        if "dipole" in output.keys() and batch.dipole is not None:
             Mus_computed = True
             delta_mus_list.append(batch.dipole - output["dipole"])
             delta_mus_per_atom_list.append(
-                (batch.dipole - output["dipole"]) / (batch.ptr[1:] - batch.ptr[:-1]).unsqueeze(-1)
+                (batch.dipole - output["dipole"])
+                / (batch.ptr[1:] - batch.ptr[:-1]).unsqueeze(-1)
             )
             mus_list.append(batch.dipole)
 
@@ -390,8 +304,8 @@
 
     aux = {
         "loss": avg_loss,
->>>>>>> 2bed67a6
     }
+
     if E_computed:
         delta_es = to_numpy(torch.cat(delta_es_list, dim=0))
         delta_es_per_atom = to_numpy(torch.cat(delta_es_per_atom_list, dim=0))
@@ -408,6 +322,20 @@
         aux["rmse_f"] = compute_rmse(delta_fs)
         aux["rel_rmse_f"] = compute_rel_rmse(delta_fs, fs)
         aux["q95_f"] = compute_q95(delta_fs)
+    if stress_computed:
+        delta_stress = to_numpy(torch.cat(delta_stress_list, dim=0))
+        delta_stress_per_atom = to_numpy(torch.cat(delta_stress_per_atom_list, dim=0))
+        aux["mae_stress"] = compute_mae(delta_stress)
+        aux["rmse_stress"] = compute_rmse(delta_stress)
+        aux["rmse_stress_per_atom"] = compute_rmse(delta_stress_per_atom)
+        aux["q95_stress"] = compute_q95(delta_stress)
+    if virials_computed:
+        delta_virials = to_numpy(torch.cat(delta_virials_list, dim=0))
+        delta_virials_per_atom = to_numpy(torch.cat(delta_virials_per_atom_list, dim=0))
+        aux["mae_virials"] = compute_mae(delta_virials)
+        aux["rmse_virials"] = compute_rmse(delta_virials)
+        aux["rmse_virials_per_atom"] = compute_rmse(delta_virials_per_atom)
+        aux["q95_virials"] = compute_q95(delta_virials)
     if Mus_computed:
         delta_mus = to_numpy(torch.cat(delta_mus_list, dim=0))
         delta_mus_per_atom = to_numpy(torch.cat(delta_mus_per_atom_list, dim=0))
