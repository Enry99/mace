###########################################################################################
# Training script for MACE
# Authors: Ilyes Batatia, Gregor Simm, David Kovacs
# This program is distributed under the MIT License (see MIT.md)
###########################################################################################

import argparse
import ast
import glob
import json
import logging
import os
from copy import deepcopy
from pathlib import Path
from typing import List, Optional

import torch.distributed
import torch.nn.functional
from e3nn.util import jit
from torch.nn.parallel import DistributedDataParallel as DDP
from torch.utils.data import ConcatDataset
from torch_ema import ExponentialMovingAverage

import mace
from mace import data, tools
from mace.calculators.foundations_models import mace_mp, mace_off
from mace.data import KeySpecification, update_keyspec_from_kwargs
from mace.tools import torch_geometric
from mace.tools.model_script_utils import configure_model
from mace.tools.multihead_tools import (
    HeadConfig,
    assemble_mp_data,
    dict_head_to_dataclass,
    prepare_default_head,
)
from mace.tools.scripts_utils import (
    LRScheduler,
    check_path_ase_read,
    convert_to_json_format,
    create_error_table,
    dict_to_array,
    extract_config_mace_model,
    get_atomic_energies,
    get_avg_num_neighbors,
    get_config_type_weights,
    get_dataset_from_xyz,
    get_files_with_suffix,
    get_loss_fn,
    get_optimizer,
    get_params_options,
    get_swa,
    print_git_commit,
    setup_wandb,
)
from mace.tools.slurm_distributed import DistributedEnvironment
from mace.tools.utils import AtomicNumberTable


def main() -> None:
    """
    This script runs the training/fine tuning for mace
    """
    args = tools.build_default_arg_parser().parse_args()
    run(args)


def run(args: argparse.Namespace) -> None:
    """
    This script runs the training/fine tuning for mace
    """
    tag = tools.get_tag(name=args.name, seed=args.seed)
    args, input_log_messages = tools.check_args(args)

    # default keyspec to update using heads dictionary
    args.key_specification = KeySpecification()
    update_keyspec_from_kwargs(args.key_specification, vars(args))

    if args.device == "xpu":
        try:
            import intel_extension_for_pytorch as ipex
        except ImportError as e:
            raise ImportError(
                "Error: Intel extension for PyTorch not found, but XPU device was specified"
            ) from e
    if args.distributed:
        try:
            distr_env = DistributedEnvironment()
        except Exception as e:  # pylint: disable=W0703
            logging.error(f"Failed to initialize distributed environment: {e}")
            return
        world_size = distr_env.world_size
        local_rank = distr_env.local_rank
        rank = distr_env.rank
        if rank == 0:
            print(distr_env)
        torch.distributed.init_process_group(backend="nccl")
    else:
        rank = int(0)

    # Setup
    tools.set_seeds(args.seed)
    tools.setup_logger(level=args.log_level, tag=tag, directory=args.log_dir, rank=rank)
    logging.info("===========VERIFYING SETTINGS===========")
    for message, loglevel in input_log_messages:
        logging.log(level=loglevel, msg=message)

    if args.distributed:
        torch.cuda.set_device(local_rank)
        logging.info(f"Process group initialized: {torch.distributed.is_initialized()}")
        logging.info(f"Processes: {world_size}")

    try:
        logging.info(f"MACE version: {mace.__version__}")
    except AttributeError:
        logging.info("Cannot find MACE version, please install MACE via pip")
    logging.debug(f"Configuration: {args}")

    tools.set_default_dtype(args.default_dtype)
    device = tools.init_device(args.device)
    commit = print_git_commit()
    model_foundation: Optional[torch.nn.Module] = None
    if args.foundation_model is not None:
        if args.multiheads_finetuning:
            assert (
                args.E0s != "average"
            ), "average atomic energies cannot be used for multiheads finetuning"
        if args.foundation_model in ["small", "medium", "large"]:
            logging.info(
                f"Using foundation model mace-mp-0 {args.foundation_model} as initial checkpoint."
            )
            calc = mace_mp(
                model=args.foundation_model,
                device=args.device,
                default_dtype=args.default_dtype,
            )
            model_foundation = calc.models[0]
        elif args.foundation_model in ["small_off", "medium_off", "large_off"]:
            model_type = args.foundation_model.split("_")[0]
            logging.info(
                f"Using foundation model mace-off-2023 {model_type} as initial checkpoint. ASL license."
            )
            calc = mace_off(
                model=model_type,
                device=args.device,
                default_dtype=args.default_dtype,
            )
            model_foundation = calc.models[0]
        else:
            model_foundation = torch.load(
                args.foundation_model, map_location=args.device
            )
            logging.info(
                f"Using foundation model {args.foundation_model} as initial checkpoint."
            )
        args.r_max = model_foundation.r_max.item()
    else:
        args.multiheads_finetuning = False

    if args.heads is not None:
        args.heads = ast.literal_eval(args.heads)
        for _, head_dict in args.heads.items():
            # priority is global args < head property_key values < head info_keys+arrays_keys
            head_keyspec = deepcopy(args.key_specification)
            update_keyspec_from_kwargs(head_keyspec, head_dict)
            head_keyspec.update(
                info_keys=head_dict.get("info_keys", {}),
                arrays_keys=head_dict.get("arrays_keys", {}),
            )
            head_dict["key_specification"] = head_keyspec
    else:
        args.heads = prepare_default_head(args)

    logging.info("===========LOADING INPUT DATA===========")
    heads = list(args.heads.keys())
    logging.info(f"Using heads: {heads}")
    logging.info("Using the key specifications to parse data:")
    for name, head_dict in args.heads.items():
        head_keyspec = head_dict["key_specification"]
        logging.info(f"{name}: {head_keyspec}")

    head_configs: List[HeadConfig] = []
    for head, head_args in args.heads.items():
        logging.info(f"=============    Processing head {head}     ===========")
        head_config = dict_head_to_dataclass(head_args, head, args)
        if head_config.statistics_file is not None:
            with open(head_config.statistics_file, "r") as f:  # pylint: disable=W1514
                statistics = json.load(f)
            logging.info("Using statistics json file")
            head_config.r_max = (
                statistics["r_max"] if args.foundation_model is None else args.r_max
            )
            head_config.atomic_numbers = statistics["atomic_numbers"]
            head_config.mean = statistics["mean"]
            head_config.std = statistics["std"]
            head_config.avg_num_neighbors = statistics["avg_num_neighbors"]
            head_config.compute_avg_num_neighbors = False
            if isinstance(statistics["atomic_energies"], str) and statistics[
                "atomic_energies"
            ].endswith(".json"):
                with open(statistics["atomic_energies"], "r", encoding="utf-8") as f:
                    atomic_energies = json.load(f)
                head_config.E0s = atomic_energies
                head_config.atomic_energies_dict = ast.literal_eval(atomic_energies)
            else:
                head_config.E0s = statistics["atomic_energies"]
                head_config.atomic_energies_dict = ast.literal_eval(
                    statistics["atomic_energies"]
                )
        # Data preparation
        if check_path_ase_read(head_config.train_file):
            if head_config.valid_file is not None:
                assert check_path_ase_read(
                    head_config.valid_file
                ), "valid_file if given must be same format as train_file"
            config_type_weights = get_config_type_weights(
                head_config.config_type_weights
            )
            collections, atomic_energies_dict = get_dataset_from_xyz(
                work_dir=args.work_dir,
                train_path=head_config.train_file,
                valid_path=head_config.valid_file,
                valid_fraction=head_config.valid_fraction,
                config_type_weights=config_type_weights,
                test_path=head_config.test_file,
                seed=args.seed,
                key_specification=head_config.key_specification,
                head_name=head_config.head_name,
                keep_isolated_atoms=head_config.keep_isolated_atoms,
            )
            head_config.collections = collections
            head_config.atomic_energies_dict = atomic_energies_dict
            logging.info(
                f"Total number of configurations: train={len(collections.train)}, valid={len(collections.valid)}, "
                f"tests=[{', '.join([name + ': ' + str(len(test_configs)) for name, test_configs in collections.tests])}],"
            )
        head_configs.append(head_config)

    if all(check_path_ase_read(head_config.train_file) for head_config in head_configs):
        size_collections_train = sum(
            len(head_config.collections.train) for head_config in head_configs
        )
        size_collections_valid = sum(
            len(head_config.collections.valid) for head_config in head_configs
        )
        if size_collections_train < args.batch_size:
            logging.error(
                f"Batch size ({args.batch_size}) is larger than the number of training data ({size_collections_train})"
            )
        if size_collections_valid < args.valid_batch_size:
            logging.warning(
                f"Validation batch size ({args.valid_batch_size}) is larger than the number of validation data ({size_collections_valid})"
            )

    if args.multiheads_finetuning:
        logging.info(
            "==================Using multiheads finetuning mode=================="
        )
        args.loss = "universal"
        if (
            args.foundation_model in ["small", "medium", "large"]
            or args.pt_train_file is None
        ):
            logging.info(
                "Using foundation model for multiheads finetuning with Materials Project data"
            )
            heads = list(dict.fromkeys(["pt_head"] + heads))
            mp_keyspec = KeySpecification()
            update_keyspec_from_kwargs(mp_keyspec, vars(args))
            mp_keyspec.update(
                info_keys={"energy": "energy", "stress": "stress"},
                arrays_keys={"forces": "forces"},
            )
            head_config_pt = HeadConfig(
                head_name="pt_head",
                E0s="foundation",
                statistics_file=args.statistics_file,
                key_specification=mp_keyspec,
                compute_avg_num_neighbors=False,
                avg_num_neighbors=model_foundation.interactions[0].avg_num_neighbors,
            )
            collections = assemble_mp_data(args, tag, head_configs, head_config_pt)
            head_config_pt.collections = collections
            head_config_pt.train_file = f"mp_finetuning-{tag}.xyz"
            head_configs.append(head_config_pt)
        else:
            logging.info(
                f"Using foundation model for multiheads finetuning with {args.pt_train_file}"
            )
            heads = list(dict.fromkeys(["pt_head"] + heads))
            collections, atomic_energies_dict = get_dataset_from_xyz(
                work_dir=args.work_dir,
                train_path=args.pt_train_file,
                valid_path=args.pt_valid_file,
                valid_fraction=args.valid_fraction,
                config_type_weights=None,
                test_path=None,
                seed=args.seed,
                key_specification=args.key_specification,
                head_name="pt_head",
                keep_isolated_atoms=args.keep_isolated_atoms,
            )
            head_config_pt = HeadConfig(
                head_name="pt_head",
                train_file=args.pt_train_file,
                valid_file=args.pt_valid_file,
                E0s="foundation",
                statistics_file=args.statistics_file,
                valid_fraction=args.valid_fraction,
                config_type_weights=None,
                key_specification=args.key_specification,
                keep_isolated_atoms=args.keep_isolated_atoms,
                collections=collections,
                avg_num_neighbors=model_foundation.interactions[0].avg_num_neighbors,
                compute_avg_num_neighbors=False,
            )
            head_config_pt.collections = collections
            head_configs.append(head_config_pt)
        logging.info(
            f"Total number of configurations: train={len(collections.train)}, valid={len(collections.valid)}"
        )

    # Atomic number table
    # yapf: disable
    for head_config in head_configs:
        if head_config.atomic_numbers is None:
            assert check_path_ase_read(head_config.train_file), "Must specify atomic_numbers when using .h5 train_file input"
            z_table_head = tools.get_atomic_number_table_from_zs(
                z
                for configs in (head_config.collections.train, head_config.collections.valid)
                for config in configs
                for z in config.atomic_numbers
            )
            head_config.atomic_numbers = z_table_head.zs
            head_config.z_table = z_table_head
        else:
            if head_config.statistics_file is None:
                logging.info("Using atomic numbers from command line argument")
            else:
                logging.info("Using atomic numbers from statistics file")
            zs_list = ast.literal_eval(head_config.atomic_numbers)
            assert isinstance(zs_list, list)
            z_table_head = tools.AtomicNumberTable(zs_list)
            head_config.atomic_numbers = zs_list
            head_config.z_table = z_table_head
        # yapf: enable
    all_atomic_numbers = set()
    for head_config in head_configs:
        all_atomic_numbers.update(head_config.atomic_numbers)
    z_table = AtomicNumberTable(sorted(list(all_atomic_numbers)))
    logging.info(f"Atomic Numbers used: {z_table.zs}")

    # Atomic energies
    atomic_energies_dict = {}
    for head_config in head_configs:
        if head_config.atomic_energies_dict is None or len(head_config.atomic_energies_dict) == 0:
            assert head_config.E0s is not None, "Atomic energies must be provided"
            if check_path_ase_read(head_config.train_file) and head_config.E0s.lower() != "foundation":
                atomic_energies_dict[head_config.head_name] = get_atomic_energies(
                    head_config.E0s, head_config.collections.train, head_config.z_table
                )
            elif head_config.E0s.lower() == "foundation":
                assert args.foundation_model is not None
                z_table_foundation = AtomicNumberTable(
                    [int(z) for z in model_foundation.atomic_numbers]
                )
                foundation_atomic_energies = model_foundation.atomic_energies_fn.atomic_energies
                if foundation_atomic_energies.ndim > 1:
                    foundation_atomic_energies = foundation_atomic_energies.squeeze()
                    if foundation_atomic_energies.ndim == 2:
                        foundation_atomic_energies = foundation_atomic_energies[0]
                        logging.info("Foundation model has multiple heads, using the first head as foundation E0s.")
                atomic_energies_dict[head_config.head_name] = {
                    z: foundation_atomic_energies[
                        z_table_foundation.z_to_index(z)
                    ].item()
                    for z in z_table.zs
                }
            else:
                atomic_energies_dict[head_config.head_name] = get_atomic_energies(head_config.E0s, None, head_config.z_table)
        else:
            atomic_energies_dict[head_config.head_name] = head_config.atomic_energies_dict

    # Atomic energies for multiheads finetuning
    if args.multiheads_finetuning:
        assert (
            model_foundation is not None
        ), "Model foundation must be provided for multiheads finetuning"
        z_table_foundation = AtomicNumberTable(
            [int(z) for z in model_foundation.atomic_numbers]
        )
        foundation_atomic_energies = model_foundation.atomic_energies_fn.atomic_energies
        if foundation_atomic_energies.ndim > 1:
            foundation_atomic_energies = foundation_atomic_energies.squeeze()
            if foundation_atomic_energies.ndim == 2:
                foundation_atomic_energies = foundation_atomic_energies[0]
                logging.info("Foundation model has multiple heads, using the first head as foundation E0s.")
        atomic_energies_dict["pt_head"] = {
            z: foundation_atomic_energies[
                z_table_foundation.z_to_index(z)
            ].item()
            for z in z_table.zs
        }

    if args.model == "AtomicDipolesMACE":
        atomic_energies = None
        dipole_only = True
        args.compute_dipole = True
        args.compute_energy = False
        args.compute_forces = False
        args.compute_virials = False
        args.compute_stress = False
    else:
        dipole_only = False
        if args.model == "EnergyDipolesMACE":
            args.compute_dipole = True
            args.compute_energy = True
            args.compute_forces = True
            args.compute_virials = False
            args.compute_stress = False
        else:
            args.compute_energy = True
            args.compute_dipole = False
        # atomic_energies: np.ndarray = np.array(
        #     [atomic_energies_dict[z] for z in z_table.zs]
        # )
        atomic_energies = dict_to_array(atomic_energies_dict, heads)
        for head_config in head_configs:
            try:
                logging.info(f"Atomic Energies used (z: eV) for head {head_config.head_name}: " + "{" + ", ".join([f"{z}: {atomic_energies_dict[head_config.head_name][z]}" for z in head_config.z_table.zs]) + "}")
            except KeyError as e:
                raise KeyError(f"Atomic number {e} not found in atomic_energies_dict for head {head_config.head_name}, add E0s for this atomic number") from e


    valid_sets = {head: [] for head in heads}
    train_sets = {head: [] for head in heads}
    for head_config in head_configs:
        if check_path_ase_read(head_config.train_file):
            train_sets[head_config.head_name] = [
                data.AtomicData.from_config(
                    config, z_table=z_table, cutoff=args.r_max, heads=heads
                )
                for config in head_config.collections.train
            ]
            valid_sets[head_config.head_name] = [
                    data.AtomicData.from_config(
                        config, z_table=z_table, cutoff=args.r_max, heads=heads
                    )
                    for config in head_config.collections.valid
                ]

        elif head_config.train_file.endswith(".h5"):
            train_sets[head_config.head_name] = data.HDF5Dataset(
                head_config.train_file, r_max=args.r_max, z_table=z_table, heads=heads, head=head_config.head_name
            )
            valid_sets[head_config.head_name] = data.HDF5Dataset(
                head_config.valid_file, r_max=args.r_max, z_table=z_table, heads=heads, head=head_config.head_name
            )
        else:  # This case would be for when the file path is to a directory of multiple .h5 files
            train_sets[head_config.head_name] = data.dataset_from_sharded_hdf5(
                head_config.train_file, r_max=args.r_max, z_table=z_table, heads=heads, head=head_config.head_name
            )
            valid_sets[head_config.head_name] = data.dataset_from_sharded_hdf5(
                head_config.valid_file, r_max=args.r_max, z_table=z_table, heads=heads, head=head_config.head_name
            )
        train_loader_head = torch_geometric.dataloader.DataLoader(
            dataset=train_sets[head_config.head_name],
            batch_size=args.batch_size,
            shuffle=True,
            drop_last=True,
            pin_memory=args.pin_memory,
            num_workers=args.num_workers,
            generator=torch.Generator().manual_seed(args.seed),
        )
        head_config.train_loader = train_loader_head
    # concatenate all the trainsets
    train_set = ConcatDataset([train_sets[head] for head in heads])
    train_sampler, valid_sampler = None, None
    if args.distributed:
        train_sampler = torch.utils.data.distributed.DistributedSampler(
            train_set,
            num_replicas=world_size,
            rank=rank,
            shuffle=True,
            drop_last=True,
            seed=args.seed,
        )
        valid_samplers = {}
        for head, valid_set in valid_sets.items():
            valid_sampler = torch.utils.data.distributed.DistributedSampler(
                valid_set,
                num_replicas=world_size,
                rank=rank,
                shuffle=True,
                drop_last=True,
                seed=args.seed,
            )
            valid_samplers[head] = valid_sampler
    train_loader = torch_geometric.dataloader.DataLoader(
        dataset=train_set,
        batch_size=args.batch_size,
        sampler=train_sampler,
        shuffle=(train_sampler is None),
        drop_last=(train_sampler is None),
        pin_memory=args.pin_memory,
        num_workers=args.num_workers,
        generator=torch.Generator().manual_seed(args.seed),
    )
    valid_loaders = {heads[i]: None for i in range(len(heads))}
    if not isinstance(valid_sets, dict):
        valid_sets = {"Default": valid_sets}
    for head, valid_set in valid_sets.items():
        valid_loaders[head] = torch_geometric.dataloader.DataLoader(
            dataset=valid_set,
            batch_size=args.valid_batch_size,
            sampler=valid_samplers[head] if args.distributed else None,
            shuffle=False,
            drop_last=False,
            pin_memory=args.pin_memory,
            num_workers=args.num_workers,
            generator=torch.Generator().manual_seed(args.seed),
        )

    loss_fn = get_loss_fn(args, dipole_only, args.compute_dipole)
    args.avg_num_neighbors = get_avg_num_neighbors(head_configs, args, train_loader, device)

    # Model
    model, output_args = configure_model(args, train_loader, atomic_energies, model_foundation, heads, z_table)
    model.to(device)

    logging.debug(model)
    logging.info(f"Total number of parameters: {tools.count_parameters(model)}")
    logging.info("")
    logging.info("===========OPTIMIZER INFORMATION===========")
    logging.info(f"Using {args.optimizer.upper()} as parameter optimizer")
    logging.info(f"Batch size: {args.batch_size}")
    if args.ema:
        logging.info(f"Using Exponential Moving Average with decay: {args.ema_decay}")
    logging.info(
        f"Number of gradient updates: {int(args.max_num_epochs*len(train_set)/args.batch_size)}"
    )
    logging.info(f"Learning rate: {args.lr}, weight decay: {args.weight_decay}")
    logging.info(loss_fn)

    # Optimizer
    param_options = get_params_options(args, model)
    optimizer: torch.optim.Optimizer
    optimizer = get_optimizer(args, param_options)
    if args.device == "xpu":
        logging.info("Optimzing model and optimzier for XPU")
        model, optimizer = ipex.optimize(model, optimizer=optimizer)
    logger = tools.MetricsLogger(
        directory=args.results_dir, tag=tag + "_train"
    )  # pylint: disable=E1123

    lr_scheduler = LRScheduler(optimizer, args)

    swa: Optional[tools.SWAContainer] = None
    swas = [False]
    if args.swa:
        swa, swas = get_swa(args, model, optimizer, swas, dipole_only)

    checkpoint_handler = tools.CheckpointHandler(
        directory=args.checkpoints_dir,
        tag=tag,
        keep=args.keep_checkpoints,
        swa_start=args.start_swa,
    )

    start_epoch = 0
    if args.restart_latest:
        try:
            opt_start_epoch = checkpoint_handler.load_latest(
                state=tools.CheckpointState(model, optimizer, lr_scheduler),
                swa=True,
                device=device,
            )
        except Exception:  # pylint: disable=W0703
            opt_start_epoch = checkpoint_handler.load_latest(
                state=tools.CheckpointState(model, optimizer, lr_scheduler),
                swa=False,
                device=device,
            )
        if opt_start_epoch is not None:
            start_epoch = opt_start_epoch

    ema: Optional[ExponentialMovingAverage] = None
    if args.ema:
        ema = ExponentialMovingAverage(model.parameters(), decay=args.ema_decay)
    else:
        for group in optimizer.param_groups:
            group["lr"] = args.lr

    if args.wandb:
        setup_wandb(args)

    if args.distributed:
        distributed_model = DDP(model, device_ids=[local_rank])
    else:
        distributed_model = None

    tools.train(
        model=model,
        loss_fn=loss_fn,
        train_loader=train_loader,
        valid_loaders=valid_loaders,
        optimizer=optimizer,
        lr_scheduler=lr_scheduler,
        checkpoint_handler=checkpoint_handler,
        eval_interval=args.eval_interval,
        start_epoch=start_epoch,
        max_num_epochs=args.max_num_epochs,
        logger=logger,
        patience=args.patience,
        save_all_checkpoints=args.save_all_checkpoints,
        output_args=output_args,
        device=device,
        swa=swa,
        ema=ema,
        max_grad_norm=args.clip_grad,
        log_errors=args.error_table,
        log_wandb=args.wandb,
        distributed=args.distributed,
        distributed_model=distributed_model,
        train_sampler=train_sampler,
        rank=rank,
    )

    logging.info("")
    logging.info("===========RESULTS===========")
    logging.info("Computing metrics for training, validation, and test sets")

    train_valid_data_loader = {}
    for head_config in head_configs:
        data_loader_name = "train_" + head_config.head_name
        train_valid_data_loader[data_loader_name] = head_config.train_loader
    for head, valid_loader in valid_loaders.items():
        data_load_name = "valid_" + head
        train_valid_data_loader[data_load_name] = valid_loader

    test_sets = {}
    stop_first_test = False
    test_data_loader = {}
    if all(
        head_config.test_file == head_configs[0].test_file
        for head_config in head_configs
    ) and head_configs[0].test_file is not None:
        stop_first_test = True
    if all(
        head_config.test_dir == head_configs[0].test_dir
        for head_config in head_configs
    ) and head_configs[0].test_dir is not None:
        stop_first_test = True
    for head_config in head_configs:
        if check_path_ase_read(head_config.train_file):
            for name, subset in head_config.collections.tests:
                test_sets[name] = [
                    data.AtomicData.from_config(
                        config, z_table=z_table, cutoff=args.r_max, heads=heads
                    )
                    for config in subset
                ]
        if head_config.test_dir is not None:
            if not args.multi_processed_test:
                test_files = get_files_with_suffix(head_config.test_dir, "_test.h5")
                for test_file in test_files:
                    name = os.path.splitext(os.path.basename(test_file))[0]
                    test_sets[name] = data.HDF5Dataset(
                        test_file, r_max=args.r_max, z_table=z_table, heads=heads, head=head_config.head_name
                    )
            else:
                test_folders = glob(head_config.test_dir + "/*")
                for folder in test_folders:
                    name = os.path.splitext(os.path.basename(test_file))[0]
                    test_sets[name] = data.dataset_from_sharded_hdf5(
                        folder, r_max=args.r_max, z_table=z_table, heads=heads, head=head_config.head_name
                    )
        for test_name, test_set in test_sets.items():
<<<<<<< HEAD
            logging.info("test_name", test_name)
=======
>>>>>>> c1184eb8
            test_sampler = None
            if args.distributed:
                test_sampler = torch.utils.data.distributed.DistributedSampler(
                    test_set,
                    num_replicas=world_size,
                    rank=rank,
                    shuffle=True,
                    drop_last=True,
                    seed=args.seed,
                )
            try:
                drop_last = test_set.drop_last
            except AttributeError as e:  # pylint: disable=W0612
                drop_last = False
            test_loader = torch_geometric.dataloader.DataLoader(
                test_set,
                batch_size=args.valid_batch_size,
                shuffle=(test_sampler is None),
                drop_last=drop_last,
                num_workers=args.num_workers,
                pin_memory=args.pin_memory,
            )
            test_data_loader[test_name] = test_loader
        if stop_first_test:
            break

    for swa_eval in swas:
        epoch = checkpoint_handler.load_latest(
            state=tools.CheckpointState(model, optimizer, lr_scheduler),
            swa=swa_eval,
            device=device,
        )
        model.to(device)
        if args.distributed:
            distributed_model = DDP(model, device_ids=[local_rank])
        model_to_evaluate = model if not args.distributed else distributed_model
        if swa_eval:
            logging.info(f"Loaded Stage two model from epoch {epoch} for evaluation")
        else:
            logging.info(f"Loaded Stage one model from epoch {epoch} for evaluation")

        for param in model.parameters():
            param.requires_grad = False
        table_train_valid = create_error_table(
            table_type=args.error_table,
            all_data_loaders=train_valid_data_loader,
            model=model_to_evaluate,
            loss_fn=loss_fn,
            output_args=output_args,
            log_wandb=args.wandb,
            device=device,
            distributed=args.distributed,
        )
        logging.info("Error-table on TRAIN and VALID:\n" + str(table_train_valid))

        if test_data_loader:
            table_test = create_error_table(
                table_type=args.error_table,
                all_data_loaders=test_data_loader,
                model=model_to_evaluate,
                loss_fn=loss_fn,
                output_args=output_args,
                log_wandb=args.wandb,
                device=device,
                distributed=args.distributed,
            )
            logging.info("Error-table on TEST:\n" + str(table_test))

        if rank == 0:
            # Save entire model
            if swa_eval:
                model_path = Path(args.checkpoints_dir) / (tag + "_stagetwo.model")
            else:
                model_path = Path(args.checkpoints_dir) / (tag + ".model")
            logging.info(f"Saving model to {model_path}")
            if args.save_cpu:
                model = model.to("cpu")
            torch.save(model, model_path)
            extra_files = {
                "commit.txt": commit.encode("utf-8") if commit is not None else b"",
                "config.yaml": json.dumps(
                    convert_to_json_format(extract_config_mace_model(model))
                ),
            }
            if swa_eval:
                torch.save(
                    model, Path(args.model_dir) / (args.name + "_stagetwo.model")
                )
                try:
                    path_complied = Path(args.model_dir) / (
                        args.name + "_stagetwo_compiled.model"
                    )
                    logging.info(f"Compiling model, saving metadata {path_complied}")
                    model_compiled = jit.compile(deepcopy(model))
                    torch.jit.save(
                        model_compiled,
                        path_complied,
                        _extra_files=extra_files,
                    )
                except Exception as e:  # pylint: disable=W0703
                    pass
            else:
                torch.save(model, Path(args.model_dir) / (args.name + ".model"))
                try:
                    path_complied = Path(args.model_dir) / (
                        args.name + "_compiled.model"
                    )
                    logging.info(f"Compiling model, saving metadata to {path_complied}")
                    model_compiled = jit.compile(deepcopy(model))
                    torch.jit.save(
                        model_compiled,
                        path_complied,
                        _extra_files=extra_files,
                    )
                except Exception as e:  # pylint: disable=W0703
                    pass

        if args.distributed:
            torch.distributed.barrier()

    logging.info("Done")
    if args.distributed:
        torch.distributed.destroy_process_group()


if __name__ == "__main__":
    main()<|MERGE_RESOLUTION|>--- conflicted
+++ resolved
@@ -675,10 +675,6 @@
                         folder, r_max=args.r_max, z_table=z_table, heads=heads, head=head_config.head_name
                     )
         for test_name, test_set in test_sets.items():
-<<<<<<< HEAD
-            logging.info("test_name", test_name)
-=======
->>>>>>> c1184eb8
             test_sampler = None
             if args.distributed:
                 test_sampler = torch.utils.data.distributed.DistributedSampler(
